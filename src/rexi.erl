-module(rexi).
-export([start/0, stop/0, restart/0]).
-export([cast/2, cast/3, kill/2]).
-export([reply/1, sync_reply/1, sync_reply/2]).
-export([async_server_call/2, async_server_call/3]).

-define(SERVER, rexi_server).

start() ->
    application:start(rexi).

stop() ->
    application:stop(rexi).

restart() ->
    stop(), start().

%% @equiv cast(Node, self(), MFA)
-spec cast(node(), mfa()) -> reference().
cast(Node, MFA) ->
    cast(Node, self(), MFA).

%% @doc Executes apply(M, F, A) on Node.
%% You might want to use this instead of rpc:cast/4 for two reasons.  First,
%% the Caller pid and the returned reference are inserted into the remote
%% process' dictionary as `rexi_from', so it has a way to communicate with you.
%% Second, the remote process is monitored. If it exits with a Reason other
%% than normal, Caller will receive a message of the form
<<<<<<< HEAD
%% `{rexi_EXIT, Ref, Reason}' where Ref is the returned reference.
=======
%% `{Ref, {rexi_EXIT, Reason}}' where Ref is the returned reference.
>>>>>>> 32047971
-spec cast(node(), pid(), mfa()) -> reference().
cast(Node, Caller, MFA) ->
    Ref = make_ref(),
    ok = gen_server:cast({?SERVER, Node}, {doit, {Caller,Ref}, MFA}),
    Ref.

%% @doc Sends an async kill signal to the remote process associated with Ref.
%% No rexi_EXIT message will be sent.
-spec kill(node(), reference()) -> ok.
kill(Node, Ref) ->
    ok = gen_server:cast({?SERVER, Node}, {kill, Ref}).

%% @equiv async_server_call(Server, self(), Request)
-spec async_server_call(pid() | {atom(),node()}, any()) -> reference().
async_server_call(Server, Request) ->
    async_server_call(Server, self(), Request).

%% @doc Sends a properly formatted gen_server:call Request to the Server and
%% returns the reference which the Server will include in its reply.  The
%% function acts more like cast() than call() in that the server process
%% is not monitored.  Clients who want to know if the server is alive should
%% monitor it themselves before calling this function.
-spec async_server_call(pid() | {atom(),node()}, pid(), any()) -> reference().
async_server_call(Server, Caller, Request) ->
    Ref = make_ref(),
    do_send(Server, {'$gen_call', {Caller,Ref}, Request}),
    Ref.

%% @doc convenience function to reply to the original rexi Caller.
-spec reply(any()) -> any().
reply(Reply) ->
    {Caller, Ref} = get(rexi_from),
    erlang:send(Caller, {Ref,Reply}).

%% @equiv sync_reply(Reply, infinity)
sync_reply(Reply) ->
    sync_reply(Reply, infinity).

%% @doc convenience function to reply to caller and wait for response.  Message
%% is of the form {OriginalRef, {self(),reference()}, Reply}, which enables the
%% original caller to respond back.
-spec sync_reply(any(), pos_integer() | infinity) -> any().
sync_reply(Reply, Timeout) ->
    {Caller, Ref} = get(rexi_from),
    Tag = make_ref(),
    erlang:send(Caller, {Ref, {self(),Tag}, Reply}),
    receive {Tag, Response} ->
        Response
    after Timeout ->
        timeout
    end.

%% internal functions %%

% send a message as quickly as possible
do_send(Dest, Msg) ->
    case erlang:send(Dest, Msg, [noconnect]) of
    noconnect ->
        spawn(erlang, send, [Dest, Msg]);
    ok ->
        ok
    end.<|MERGE_RESOLUTION|>--- conflicted
+++ resolved
@@ -26,11 +26,7 @@
 %% process' dictionary as `rexi_from', so it has a way to communicate with you.
 %% Second, the remote process is monitored. If it exits with a Reason other
 %% than normal, Caller will receive a message of the form
-<<<<<<< HEAD
-%% `{rexi_EXIT, Ref, Reason}' where Ref is the returned reference.
-=======
 %% `{Ref, {rexi_EXIT, Reason}}' where Ref is the returned reference.
->>>>>>> 32047971
 -spec cast(node(), pid(), mfa()) -> reference().
 cast(Node, Caller, MFA) ->
     Ref = make_ref(),
